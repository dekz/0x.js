--- conflicted
+++ resolved
@@ -98,13 +98,8 @@
                     <div className="absolute" style={{top: 0, right: 0}}>
                         <a
                             target="_blank"
-<<<<<<< HEAD
                             href={constants.WETH_IO_URL}
-                            style={{color: LIGHT_GRAY}}
-=======
-                            href="https://weth.io/"
                             style={{color: colors.grey}}
->>>>>>> c39ac903
                         >
                             <div className="flex">
                                 <div>About Wrapped ETH</div>
@@ -167,19 +162,7 @@
                                 </TableRow>
                                 <TableRow key="WETH">
                                     <TableRowColumn className="py1">
-<<<<<<< HEAD
                                         {this.renderTokenLink(tokenLabel, etherscanUrl)}
-=======
-                                        <div className="flex">
-                                            <img
-                                                style={{width: ICON_DIMENSION, height: ICON_DIMENSION}}
-                                                src={configs.ICON_URL_BY_SYMBOL.WETH}
-                                            />
-                                            <div className="mt2 ml2 sm-hide xs-hide">
-                                                Wrapped Ether
-                                            </div>
-                                        </div>
->>>>>>> c39ac903
                                     </TableRowColumn>
                                     <TableRowColumn>
                                         {wethBalance.toFixed(PRECISION)} WETH
@@ -402,8 +385,8 @@
         });
     }
     private getOutdatedWETHAddresses(): string[] {
-<<<<<<< HEAD
-        const outdatedWETHAddresses = _.compact(_.map(configs.outdatedWrappedEthers, outdatedWrappedEtherByNetwork => {
+        const outdatedWETHAddresses = _.compact(_.map(configs.OUTDATED_WRAPPED_ETHERS,
+            outdatedWrappedEtherByNetwork => {
             const outdatedWrappedEtherIfExists = outdatedWrappedEtherByNetwork[this.props.networkId];
             if (_.isUndefined(outdatedWrappedEtherIfExists)) {
                 return undefined;
@@ -411,11 +394,6 @@
             const address = outdatedWrappedEtherIfExists.address;
             return address;
         }));
-=======
-        const outdatedWETHAddresses = _.map(configs.OUTDATED_WRAPPED_ETHERS, outdatedWrappedEther => {
-            return outdatedWrappedEther[this.props.networkId].address;
-        });
->>>>>>> c39ac903
         return outdatedWETHAddresses;
     }
 } // tslint:disable:max-file-line-count