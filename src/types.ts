--- conflicted
+++ resolved
@@ -10,22 +10,14 @@
 }
 
 export const ZeroExError = strEnum([
-<<<<<<< HEAD
-  'CONTRACT_DOES_NOT_EXIST',
-  'UNHANDLED_ERROR',
-  'USER_HAS_NO_ASSOCIATED_ADDRESSES',
-  'INVALID_SIGNATURE',
-  'CONTRACT_NOT_DEPLOYED_ON_NETWORK',
-  'INSUFFICIENT_ALLOWANCE_FOR_TRANSFER',
-  'INSUFFICIENT_BALANCE_FOR_TRANSFER',
-=======
     'CONTRACT_DOES_NOT_EXIST',
     'UNHANDLED_ERROR',
     'USER_HAS_NO_ASSOCIATED_ADDRESSES',
     'INVALID_SIGNATURE',
     'CONTRACT_NOT_DEPLOYED_ON_NETWORK',
     'ZRX_NOT_IN_TOKEN_REGISTRY',
->>>>>>> d4320fec
+    'INSUFFICIENT_ALLOWANCE_FOR_TRANSFER',
+    'INSUFFICIENT_BALANCE_FOR_TRANSFER',
 ]);
 export type ZeroExError = keyof typeof ZeroExError;
 
